# Julia's Google Season of Docs Projects

Below are the projects which have been proposed for Google Season of Docs.

## Differential Equations

DifferentialEquations.jl is a widely used Julia library for solving ordinary, stochastic, delay, any many more types of differential equations. Below are the proposed projects in this area. Technical writers may wish to do a combination of these projects. The mentor for the JuliaDiffEq projects is [Chris Rackauckas](https://github.com/ChrisRackauckas).

- ### Updated Documentation and Doc Testing

  DifferentialEquations.jl's documentation at [DiffEqDocs.jl](https://github.com/SciML/DiffEqDocs.jl) was one of the first [Documenter.jl](https://github.com/JuliaDocs/Documenter.jl) projects, and as such much of its internals are in dire need of updates. Notably, automated reference handling would fix issues with dead links that are not uncommon. Additionally, none of the examples run doc tests, and thus currently the organization relies on user issues to find out when to update the pages. Lastly, there are many requests for a PDF form of this documentation since many of the materials are only featured in this form, yet sadly there is currently no PDF builder associated with DiffEqDocs.jl even though Documenter.jl has recently gained this functionality.

- ### Tutorial Writing

  The JuliaDiffEq organization hosts the [DiffEqTutorials.jl](https://github.com/SciML/DiffEqTutorials.jl) repository which auto-builds websites and pdfs from tutorials. Tutorials generally center features of DifferentialEquations.jl or on application domains. Technical writers who have an expertise in areas like biological modeling may wish to contribute tutorials that showcase how to use DifferentialEquations.jl to solve problems arising in their discipline.

- ### Automated Benchmarks and Performance Regression Flagging

  The organization hosts the [DiffEqBenchmarks.jl](https://github.com/SciML/DiffEqBenchmarks.jl) repository which generates websites and pdfs describing the performance relationships not only between the native Julia differential equation solvers, but also between the commonly used C++ and Fortran methods, making it the most comprehensive set of differential equation solver benchmarks. These benchmarking scripts utilize [Weave.jl](https://github.com/mpastell/Weave.jl) to automate the process. Technical writers can contribute benchmarks which cover new areas and types of differential equations and add explanatory details and summaries to help with the interpretation of benchmarks. Additionally, skilled technical writers may with to help setup systems to update the benchmarks in some semi-automated form, along with detection and flagging whenever performance regressions are found (i.e. the benchmark equivalent to doc tests).

## JuliaGraphs

<<<<<<< HEAD
[JuliaGraphs](https://github.com/JuliaGraphs) provides a set of abstractions, reference implementations, and essential algorithms to build and work on graphs. The mentor for this project is [Seth Bromberger](https://github.com/sbromberger).

- ### Central website
=======
LightGraphs.jl provides a set of abstractions, reference implementations and essential algorithms to build and work on graphs.
This project could include one or more of the following documentation efforts:

#### Central website
>>>>>>> d1415846

  The central website of [JuliaGraphs](https://juliagraphs.github.io/) offers an overview of the ecosystem packages and is still mostly a description. It can be improved to become the first resource for people getting started with graphs in Julia with a quick tour of the feature, some visual explanations of the algorithms.

<<<<<<< HEAD
- ### LightGraphs 2.0 documentation
=======
#### LightGraphs 2.0 documentation
>>>>>>> d1415846

  The upcoming version 2.0 of LightGraphs, due later this summer, represents a fundamental change in the LightGraphs API. Assistance is needed to make sure the documentation represents the latest and greatest features.

<<<<<<< HEAD
- ### Tutorials
=======
#### Tutorials
>>>>>>> d1415846

  The documentation of all JuliaGraphs packages, such as [LightGraphs](https://juliagraphs.github.io/LightGraphs.jl/latest/) is developer-oriented, showing the API of the different types and functions of the packages.
  Some step-by-step examples and motivation for the use of each feature can be added, making it more accessible for users of the package.

<<<<<<< HEAD
## JuliaStats (Statistics)
=======
### Potential Impact
The JuliaGraphs ecosystem is used by end-users and library developers alike. Each of these communities requires a different type of documentation: end users need to understand how to use the functions to solve scientific/technical problems; library developers need to understand how to integrate the APIs into their own code. The potential impact of the GSOD effort – that is, the development of comprehensive, easy-to-understand documentation for one or both of these communities – would be the increased adoption of LightGraphs as one of the fastest single-language open-source graph analytic toolkits. From a well-regulated corpus of developer documentation, we should expect an increase in the number of contributors to the JuliaGraphs ecosystem and increased interest in development of new packages that incorporate JuliaGraphs libraries, while a thorough set of end-user documentation would increase the usage of LightGraphs in scientific research. Furthermore, general awareness of JuliaGraphs and the Julia Programming Language would be improved with a revamp of the main JuliaGraphs website, which could serve as the central landing point for all graph-related activity in Julia.

## Statistics
>>>>>>> d1415846

The [JuliaStats](https://github.com/juliastats) organization hosts packages solving various problems in data analysis and statistics, from computing [distances](https://github.com/JuliaStats/Distances.jl/) to [grouping data points together](https://juliastats.github.io/Clustering.jl/stable).
  This breadth of scope makes it challenging to keep track of which task is performed in each package. The mentors for this project can be found [here](https://github.com/orgs/JuliaStats/people). 

  - ### JuliaStats website

    The [main website](https://juliastats.github.io) is at the moment displaying a brief list of packages from the ecosystem. We could use this central place to map the features to the different packages, and how to use them in different situations. We envison this could potentially look like the "Compare Features" section of the [GitHub pricing page](https://github.com/pricing) with additional pages that highlight the use cases of the different packages in various domains. 
  
  __This project would/could include the following:__
 - Performing an audit of the existing website to make sure the features highlighted are still relevant and supported.  
 - Comparing the features in a fashion which highlights the potential overlap and differences.
 - Including use cases and potential examples to highlight the functionality without overwhelmeing vistors with technical jargon. 
 - Creating a section which highlights the different uses of the various packages in different domains (Healthcare, Education, Etc.)
 - If time allows and there is interest from the writer, certain packages that are part of the JuliaStats org (like [GLM.jl](https://github.com/JuliaStats/GLM.jl) are in need of more examples (which can be taken/solcited from community members), and a clarification of the relationships with DataFrames / Stats Models). While this requires a bit more interest in delving into the technical details, the addition of more examples would help the packages use. 
 
  __Potential impact and the Why?:__
 - As Julia was origionally written as a scientific computing language, JuliaStats represents a core pillar of the community. Ensuring that those interested in transitioning from another language to Julia are able to understand the JuliaStats ecosystem better is the primary motivation for this project. By properly documenting and aggreating the feature sets of these packages, we will not only help more easily onboard new folks into the JuliaStats ecosystem but also help minimize any duplication of efforts that may arise from someone re-writting existing features that already exist. 
 
 - The impact of this project can be quantified by measuring if the number of questions related to the features available in the [JuliaStats ecosystem on Discourse](https://discourse.julialang.org/c/domain/stats) goes down. 
  
## Flux (Machine Learning)

[Flux.jl](https://github.com/FluxML/Flux.jl) is an elegant approach to machine learning in Julia. It is designed to be hackable and flexible, extendable and exposes powerful AD tools. It also provides abstractions over the popular layers and optimisers used in neural networks. It is built with differentiable programming in mind. The mentor for this project would be [Dhairya Gandhi](https://github.com/dhairyagandhi96).

- ### Reinventing the FluxML Website

  As a part of this, the content on the main landing page https://fluxml.ai can be revamped to highlight some of the interesting progress. The website could use some poilsh with regards to further clarify the messaging without overwhelming a newcomer, while showing off some of the finer grained details to a veteran eye.


## VS Code extension

The [Julia VS Code extension](https://github.com/JuliaEditorSupport/julia-vscode) currently has hardly any documentation. We are looking for someone to flesh out the docs and the [homepage](https://www.julia-vscode.org/) for the extension. The mentor for this project would be [David Anthoff](https://github.com/davidanthoff).

__This project would/could include the following:__
 - Performing an audit of what existing aspects of the Julia VS Code extension are documented. 
 - Documenting the remaining features of the extension (this does not require too much technical background but applicants should be familiar with the functionality of an Integrated Development Enviorment - "IDE")
 - The documentation for the Atom IDE is paticularly well done so we hope to be able to take inspiration from that to improve the docs for the Julia VS Code extension. You can find the Atom docs [here](https://flight-manual.atom.io). 
 - If time allows, there is also a desire for the creation of a "Getting started in Julia using VS Code" guide which will help more quickly onboard folks into the Julia Community from other languages who may already use VS Code. 
 
__Potential impact and the Why?:__
 - IDE's are commonplace amoung developers. Currently, the Julia Community heavily favors the use of Atom. We hope that by properly documenting how to use the Julia VS Code Extension we will not only help diversify the use of IDE's in the community but also improve our ability to onborad new folks into our community who may not be comfortable starting a new language plus a new IDE. 

 - The impact of this project can be quantified by assessing potential increases in the usage of the extension and by soliciting feedback from the community on the docs after they have been updated. 

## Queryverse

[Queryverse](https://www.queryverse.org/) is a family of packages in the data science space. Many packages have rudimentary documentation but could use updates, polish, proper tutorials etc. We are looking for help with documentation for all packages, and to build out the homepage for the project. The mentor for this project would be [David Anthoff](https://github.com/davidanthoff).<|MERGE_RESOLUTION|>--- conflicted
+++ resolved
@@ -20,44 +20,54 @@
 
 ## JuliaGraphs
 
-<<<<<<< HEAD
-[JuliaGraphs](https://github.com/JuliaGraphs) provides a set of abstractions, reference implementations, and essential algorithms to build and work on graphs. The mentor for this project is [Seth Bromberger](https://github.com/sbromberger).
-
-- ### Central website
-=======
-LightGraphs.jl provides a set of abstractions, reference implementations and essential algorithms to build and work on graphs.
-This project could include one or more of the following documentation efforts:
+[JuliaGraphs](https://github.com/JuliaGraphs) provides a set of abstractions, reference implementations, and essential algorithms to build and work on graphs. The mentor for this project is [Seth Bromberger](https://github.com/sbromberger). This project could include one or more of the following documentation efforts:
 
 #### Central website
->>>>>>> d1415846
 
-  The central website of [JuliaGraphs](https://juliagraphs.github.io/) offers an overview of the ecosystem packages and is still mostly a description. It can be improved to become the first resource for people getting started with graphs in Julia with a quick tour of the feature, some visual explanations of the algorithms.
+  The central website of [JuliaGraphs](https://juliagraphs.github.io/) offers an overview of the ecosystem's packages and is still mostly a description. It can be improved to become the first resource for people getting started with graphs in Julia.
+   - This includes highlighting features of various packages in the ecosystem. 
+   - Visual explanations of the algorithms used in Graphs
+   - Begginer guides for those taking their first step into the world of using grpahs in Julia. 
+   
+   __This project would/could include the following:__
+ - Performing an audit of the existing website to make sure the features highlighted are still relevant and supported.  
+ - Highlighting features of various packages in the ecosystem such that one will know what is possible with JuliaGraphs. 
+ - Including use cases and potential examples to highlight the functionality without overwhelmeing vistors with technical jargon. 
+ - Creating a section which highlights the different uses of the various packages in different domains (Healthcare, Education, Etc.)
+ - Optionally, creating beginner guides for those taking their first step into the world of using graphs in Julia. 
+ - If time allows, researching visual explanations of the algorithms used in Graphs
 
-<<<<<<< HEAD
-- ### LightGraphs 2.0 documentation
-=======
 #### LightGraphs 2.0 documentation
->>>>>>> d1415846
 
   The upcoming version 2.0 of LightGraphs, due later this summer, represents a fundamental change in the LightGraphs API. Assistance is needed to make sure the documentation represents the latest and greatest features.
-
-<<<<<<< HEAD
-- ### Tutorials
-=======
+  
+  __This project would/could include the following:__
+ - Performing an audit of the existing API docs to see what documentation can stay the same.  
+ - Analysing the changes made in the 2.0 release to ensure they are properly documented with examples. 
+ - Writing an blog post/discourse post which highlights major changes in the 2.0 release. 
+ - Optionally, creating beginner guides for those taking their first step into the world of using graphs in Julia. 
+ - If time allows, creating a template of materials to support future major version releases. 
+ 
 #### Tutorials
->>>>>>> d1415846
 
   The documentation of all JuliaGraphs packages, such as [LightGraphs](https://juliagraphs.github.io/LightGraphs.jl/latest/) is developer-oriented, showing the API of the different types and functions of the packages.
   Some step-by-step examples and motivation for the use of each feature can be added, making it more accessible for users of the package.
+  
+  __This project would/could include the following:__
+ - Performing an audit of the existing tutorials to see what materials exist already.  
+ - Working with maintainers to document motivation for various features. 
+ - Integrating the motivation into the existing tutorials to further learners understanding. 
+ - Optionally, creating beginner guides to fill any gaps left by existing tutorials (this would be more indepth and technical). 
+ - If time allows, creating a template for tutorials across all packages in the LightGraphs ecosystem. 
 
-<<<<<<< HEAD
+### Potential Impact
+  The JuliaGraphs ecosystem is used by end-users and library developers alike. Each of these communities requires a different type of documentation: end users need to understand how to use the functions to solve scientific/technical problems; library developers need to understand how to integrate the APIs into their own code. 
+
+  The potential impact of the GSOD effort – that is, the development of comprehensive, easy-to-understand documentation for one or both of these communities – would be the increased adoption of LightGraphs as one of the fastest single-language open-source graph analytic toolkits. From a well-regulated corpus of developer documentation, we should expect an increase in the number of contributors to the JuliaGraphs ecosystem and increased interest in development of new packages that incorporate JuliaGraphs libraries, while a thorough set of end-user documentation would increase the usage of LightGraphs in scientific research. Furthermore, general awareness of JuliaGraphs and the Julia Programming Language would be improved with a revamp of the main JuliaGraphs website, which could serve as the central landing point for all graph-related activity in Julia.
+  
+  The impact can be quantified by the monitoring the number of users who visit the main JuliaGraphs website pre and post update. 
+
 ## JuliaStats (Statistics)
-=======
-### Potential Impact
-The JuliaGraphs ecosystem is used by end-users and library developers alike. Each of these communities requires a different type of documentation: end users need to understand how to use the functions to solve scientific/technical problems; library developers need to understand how to integrate the APIs into their own code. The potential impact of the GSOD effort – that is, the development of comprehensive, easy-to-understand documentation for one or both of these communities – would be the increased adoption of LightGraphs as one of the fastest single-language open-source graph analytic toolkits. From a well-regulated corpus of developer documentation, we should expect an increase in the number of contributors to the JuliaGraphs ecosystem and increased interest in development of new packages that incorporate JuliaGraphs libraries, while a thorough set of end-user documentation would increase the usage of LightGraphs in scientific research. Furthermore, general awareness of JuliaGraphs and the Julia Programming Language would be improved with a revamp of the main JuliaGraphs website, which could serve as the central landing point for all graph-related activity in Julia.
-
-## Statistics
->>>>>>> d1415846
 
 The [JuliaStats](https://github.com/juliastats) organization hosts packages solving various problems in data analysis and statistics, from computing [distances](https://github.com/JuliaStats/Distances.jl/) to [grouping data points together](https://juliastats.github.io/Clustering.jl/stable).
   This breadth of scope makes it challenging to keep track of which task is performed in each package. The mentors for this project can be found [here](https://github.com/orgs/JuliaStats/people). 
