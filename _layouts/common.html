<!DOCTYPE html>
<html>
<head>
  <meta name="viewport" content="width=device-width; initial-scale=1.0;">
  <meta http-equiv="content-type" content="text/html; charset=utf-8" />
  <title>{{ page.title }}</title>
  <meta name="author" content="Jeff Bezanson, Stefan Karpinski, Viral Shah, Alan Edelman, et al." />
<<<<<<< HEAD
  <script src="https://use.typekit.net/reo8zgu.js"></script>
  <script>try{Typekit.load({ async: true });}catch(e){}</script>
  <link rel="stylesheet" href="{{site.baseurl}}/reset.css">
  <link rel="stylesheet" href="{{site.baseurl}}/util.css">
  <link rel="stylesheet" href="{{site.baseurl}}/style2.css">
  <script src="{{site.baseurl}}/prism.js"></script>
  <link rel="stylesheet" href="{{site.baseurl}}/prism-dark.css">
=======
  <link rel="stylesheet" href="{{ site.baseurl }}/css/syntax.css" type="text/css" />
  <link rel="stylesheet" href="{{ site.baseurl }}/css/screen.css" type="text/css" media="screen, projection" />
>>>>>>> d3f1484c
  <script>
    (function(i,s,o,g,r,a,m){i['GoogleAnalyticsObject']=r;i[r]=i[r]||function(){
    (i[r].q=i[r].q||[]).push(arguments)},i[r].l=1*new Date();a=s.createElement(o),
    m=s.getElementsByTagName(o)[0];a.async=1;a.src=g;m.parentNode.insertBefore(a,m)
    })(window,document,'script','//www.google-analytics.com/analytics.js','ga');

    ga('create', 'UA-28835595-1', 'auto');
    ga('send', 'pageview');
  </script>

  <script type="text/javascript">window.liveSettings={api_key:"ab25420d08984953bd7435fd47506f96"};</script>
  <script type="text/javascript" src="//cdn.transifex.com/live.js"></script>
</head>
<body>
{{ content }}
<<<<<<< HEAD
=======
<div class="footer">
Julia is a <a href="http://numfocus.org/projects/index.html">NumFocus project</a>. <a href="https://github.com/JuliaLang/julialang.github.com/edit/master/{{ page.path }}">Edit this page on GitHub.</a>
</div>

<!--Flipcause Integration v3.0// Flipcause Integration Instructions:
    Install the following code block once in the website Header (after <head> tag) -->

<style>

  .fc-black_overlay{
  display:none; position: fixed; z-index:1000001; top: 0%;left: 0%;width: 100%;height: 100%;
  background-color: black; filter: alpha(opacity=50); cursor:pointer; opacity:0.5;
  }

  .fc-white_content {
  opacity:1; display:none; margin-top: -320px; margin-left: -485px; width:970px; height:640px;
  position:fixed; top:50%; left:50%; border: none;z-index:1000002;overflow: auto;
  }

  .fc-main-box{
  opacity:1; display:none; margin:15px auto 0 auto; width:930px; position:relative; z-index:1000003;
  }

  .fc-widget_close{
  opacity:1; content:url(http://i1338.photobucket.com/albums/o691/WeCause/X_zpse4a7e538.png);
  position:absolute; z-index=1000004; right:-16px; top:-16px; display:block; cursor:pointer;
  }

  .floating_button{
  display: block; margin-top: 0px; margin-left: 0px; width:auto ; height: auto;
  position:fixed; z-index:999999; overflow: auto;
  }

  @keyframes backfadesin {
  from { opacity:0; }
  to {opacity:.5;}
  }

  @-moz-keyframes backfadesin {
  from { opacity:0; }
  to {opacity:.5;}
  }

  @-webkit-keyframes backfadesin {
  from { opacity:0; }
  to {opacity:.5;}
  }

  @-o-keyframes backfadesin {
  from { opacity:0; }
  to {opacity:.5;}
  }


  @-ms-keyframes backfadesin {
  from { opacity:0; }
  to {opacity:.5;}
  }

  @keyframes fadesin {
  0%{ opacity:0; }
  50%{ opacity:0; }
  75% {opacity: 0; transform: translateY(20px);}
  100% {opacity: 1; transform: translateY(0);}
  }

  @-moz-keyframes fadesin {
  0%{ opacity:0; }
  50%{ opacity:0; }
  75% {opacity: 0; -moz-transform: translateY(20px);}
  100% {opacity: 1; -moz-transform: translateY(0);}
  }

  @-webkit-keyframes fadesin {
  0%{ opacity:0; }
  50%{ opacity:0; }
  75% {opacity: 0; -webkit-transform: translateY(20px);}
  100% {opacity: 1; -webkit-transform: translateY(0);}
  }

  @-o-keyframes fadesin {
  0%{ opacity:0; }
  50%{ opacity:0; }
  75% {opacity: 0; -o-transform: translateY(20px);}
  100% {opacity: 1; -o-transform: translateY(0);}
  }

  @-ms-keyframes fadesin {
  0%{ opacity:0; }
  50%{ opacity:0; }
  75% {opacity: 0; -ms-transform: translateY(20px);}
  100% {opacity: 1; -ms-transform: translateY(0);}
  }

</style>

<script>

  function open_window(cause_id) {
  var  protocol=String(document.location.protocol);
  var new_url;
  if( /Android|webOS|iPhone|iPad|iPod|BlackBerry|IEMobile|Opera Mini/i.test(navigator.userAgent)){
  new_url="https://www.flipcause.com/widget/"+cause_id
  window.open(new_url);
  }

  else {
  document.getElementById("fc-fade").style.display = "block";
  document.getElementById("fc-fade").style.webkitAnimation = "backfadesin 1s";
  document.getElementById("fc-fade").style.animation = "backfadesin 1s";
  document.getElementById("fc-fade").style.mozAnimation = "backfadesin 1s";
  document.getElementById("fc-light").style.display = "block";
  document.getElementById("fc-light").style.webkitAnimation = "fadesin 1.5s";
  document.getElementById("fc-light").style.animation = "fadesin 1.5s";
  document.getElementById("fc-light").style.mozAnimation = "fadesin 1.5s";
  document.getElementById("fc-main").style.display = "block";
  document.getElementById("fc-main").style.webkitAnimation = "fadesin 1.5s";
  document.getElementById("fc-main").style.animation = "fadesin 1.5s";
  document.getElementById("fc-main").style.mozAnimation = "fadesin 1.5s";
  document.getElementById("fc-close").style.display = "block";
  document.getElementById("fc-close").style.webkitAnimation = "fadesin 1.5s";
  document.getElementById("fc-close").style.animation = "fadesin 1.5s";
  document.getElementById("fc-close").style.mozAnimation = "fadesin 1.5s";
  document.getElementById("fc-myFrame").style.display = "block";
  document.getElementById("fc-myFrame").style.webkitAnimation = "fadesin 1.5s";
  document.getElementById("fc-myFrame").style.animation = "fadesin 1.5s";
  document.getElementById("fc-myFrame").style.mozAnimation = "fadesin 1.5s";
  document.getElementById("fc-myFrame").src="https://www.flipcause.com/widget/"+cause_id;
  }
  }


  function close_window() {
  document.getElementById("fc-fade").style.display="none";
  document.getElementById("fc-light").style.display="none";
  document.getElementById("fc-main").style.display="none";
  document.getElementById("fc-close").style.display="none";
  document.getElementById("fc-myFrame").style.display="none";
  }

</script>

<div id="fc-fade" class="fc-black_overlay" onclick="close_window()"></div>
<div id="fc-light" class="fc-white_content">
  <div id="fc-main" class="fc-main-box">
    <div id="fc-close" class="fc-widget_close" onclick="close_window()">
      </div><iframe id="fc-myFrame" iframe height="580" width="925" style="border: 0;
                                                                           border-radius:5px 5px 5px 5px; box-shadow:0 0 8px rgba(0, 0, 0, 0.5);" scrolling="no" src=""></iframe></div>
</div>

<!--END Flipcause Main Integration Code-->

<div style="background:#ccc; border-radius:0px 0px 0px 0px;font-weight:normal; font-family:Arial, Helvetica, sans-serif;border:none;box-shadow:none;left: 50%; margin-left:-72.5px;clear: both;display: block; width:145px;height:45px; line-height:2.8; position:relative; font-size:16px;text-align:center; cursor:pointer;color:#fff;text-decoration: none; z-index:1" onclick="open_window('MjI1Nw==')">Donate Now</div>
</div>

>>>>>>> d3f1484c
</body>
</html><|MERGE_RESOLUTION|>--- conflicted
+++ resolved
@@ -5,7 +5,6 @@
   <meta http-equiv="content-type" content="text/html; charset=utf-8" />
   <title>{{ page.title }}</title>
   <meta name="author" content="Jeff Bezanson, Stefan Karpinski, Viral Shah, Alan Edelman, et al." />
-<<<<<<< HEAD
   <script src="https://use.typekit.net/reo8zgu.js"></script>
   <script>try{Typekit.load({ async: true });}catch(e){}</script>
   <link rel="stylesheet" href="{{site.baseurl}}/reset.css">
@@ -13,10 +12,6 @@
   <link rel="stylesheet" href="{{site.baseurl}}/style2.css">
   <script src="{{site.baseurl}}/prism.js"></script>
   <link rel="stylesheet" href="{{site.baseurl}}/prism-dark.css">
-=======
-  <link rel="stylesheet" href="{{ site.baseurl }}/css/syntax.css" type="text/css" />
-  <link rel="stylesheet" href="{{ site.baseurl }}/css/screen.css" type="text/css" media="screen, projection" />
->>>>>>> d3f1484c
   <script>
     (function(i,s,o,g,r,a,m){i['GoogleAnalyticsObject']=r;i[r]=i[r]||function(){
     (i[r].q=i[r].q||[]).push(arguments)},i[r].l=1*new Date();a=s.createElement(o),
@@ -32,163 +27,5 @@
 </head>
 <body>
 {{ content }}
-<<<<<<< HEAD
-=======
-<div class="footer">
-Julia is a <a href="http://numfocus.org/projects/index.html">NumFocus project</a>. <a href="https://github.com/JuliaLang/julialang.github.com/edit/master/{{ page.path }}">Edit this page on GitHub.</a>
-</div>
-
-<!--Flipcause Integration v3.0// Flipcause Integration Instructions:
-    Install the following code block once in the website Header (after <head> tag) -->
-
-<style>
-
-  .fc-black_overlay{
-  display:none; position: fixed; z-index:1000001; top: 0%;left: 0%;width: 100%;height: 100%;
-  background-color: black; filter: alpha(opacity=50); cursor:pointer; opacity:0.5;
-  }
-
-  .fc-white_content {
-  opacity:1; display:none; margin-top: -320px; margin-left: -485px; width:970px; height:640px;
-  position:fixed; top:50%; left:50%; border: none;z-index:1000002;overflow: auto;
-  }
-
-  .fc-main-box{
-  opacity:1; display:none; margin:15px auto 0 auto; width:930px; position:relative; z-index:1000003;
-  }
-
-  .fc-widget_close{
-  opacity:1; content:url(http://i1338.photobucket.com/albums/o691/WeCause/X_zpse4a7e538.png);
-  position:absolute; z-index=1000004; right:-16px; top:-16px; display:block; cursor:pointer;
-  }
-
-  .floating_button{
-  display: block; margin-top: 0px; margin-left: 0px; width:auto ; height: auto;
-  position:fixed; z-index:999999; overflow: auto;
-  }
-
-  @keyframes backfadesin {
-  from { opacity:0; }
-  to {opacity:.5;}
-  }
-
-  @-moz-keyframes backfadesin {
-  from { opacity:0; }
-  to {opacity:.5;}
-  }
-
-  @-webkit-keyframes backfadesin {
-  from { opacity:0; }
-  to {opacity:.5;}
-  }
-
-  @-o-keyframes backfadesin {
-  from { opacity:0; }
-  to {opacity:.5;}
-  }
-
-
-  @-ms-keyframes backfadesin {
-  from { opacity:0; }
-  to {opacity:.5;}
-  }
-
-  @keyframes fadesin {
-  0%{ opacity:0; }
-  50%{ opacity:0; }
-  75% {opacity: 0; transform: translateY(20px);}
-  100% {opacity: 1; transform: translateY(0);}
-  }
-
-  @-moz-keyframes fadesin {
-  0%{ opacity:0; }
-  50%{ opacity:0; }
-  75% {opacity: 0; -moz-transform: translateY(20px);}
-  100% {opacity: 1; -moz-transform: translateY(0);}
-  }
-
-  @-webkit-keyframes fadesin {
-  0%{ opacity:0; }
-  50%{ opacity:0; }
-  75% {opacity: 0; -webkit-transform: translateY(20px);}
-  100% {opacity: 1; -webkit-transform: translateY(0);}
-  }
-
-  @-o-keyframes fadesin {
-  0%{ opacity:0; }
-  50%{ opacity:0; }
-  75% {opacity: 0; -o-transform: translateY(20px);}
-  100% {opacity: 1; -o-transform: translateY(0);}
-  }
-
-  @-ms-keyframes fadesin {
-  0%{ opacity:0; }
-  50%{ opacity:0; }
-  75% {opacity: 0; -ms-transform: translateY(20px);}
-  100% {opacity: 1; -ms-transform: translateY(0);}
-  }
-
-</style>
-
-<script>
-
-  function open_window(cause_id) {
-  var  protocol=String(document.location.protocol);
-  var new_url;
-  if( /Android|webOS|iPhone|iPad|iPod|BlackBerry|IEMobile|Opera Mini/i.test(navigator.userAgent)){
-  new_url="https://www.flipcause.com/widget/"+cause_id
-  window.open(new_url);
-  }
-
-  else {
-  document.getElementById("fc-fade").style.display = "block";
-  document.getElementById("fc-fade").style.webkitAnimation = "backfadesin 1s";
-  document.getElementById("fc-fade").style.animation = "backfadesin 1s";
-  document.getElementById("fc-fade").style.mozAnimation = "backfadesin 1s";
-  document.getElementById("fc-light").style.display = "block";
-  document.getElementById("fc-light").style.webkitAnimation = "fadesin 1.5s";
-  document.getElementById("fc-light").style.animation = "fadesin 1.5s";
-  document.getElementById("fc-light").style.mozAnimation = "fadesin 1.5s";
-  document.getElementById("fc-main").style.display = "block";
-  document.getElementById("fc-main").style.webkitAnimation = "fadesin 1.5s";
-  document.getElementById("fc-main").style.animation = "fadesin 1.5s";
-  document.getElementById("fc-main").style.mozAnimation = "fadesin 1.5s";
-  document.getElementById("fc-close").style.display = "block";
-  document.getElementById("fc-close").style.webkitAnimation = "fadesin 1.5s";
-  document.getElementById("fc-close").style.animation = "fadesin 1.5s";
-  document.getElementById("fc-close").style.mozAnimation = "fadesin 1.5s";
-  document.getElementById("fc-myFrame").style.display = "block";
-  document.getElementById("fc-myFrame").style.webkitAnimation = "fadesin 1.5s";
-  document.getElementById("fc-myFrame").style.animation = "fadesin 1.5s";
-  document.getElementById("fc-myFrame").style.mozAnimation = "fadesin 1.5s";
-  document.getElementById("fc-myFrame").src="https://www.flipcause.com/widget/"+cause_id;
-  }
-  }
-
-
-  function close_window() {
-  document.getElementById("fc-fade").style.display="none";
-  document.getElementById("fc-light").style.display="none";
-  document.getElementById("fc-main").style.display="none";
-  document.getElementById("fc-close").style.display="none";
-  document.getElementById("fc-myFrame").style.display="none";
-  }
-
-</script>
-
-<div id="fc-fade" class="fc-black_overlay" onclick="close_window()"></div>
-<div id="fc-light" class="fc-white_content">
-  <div id="fc-main" class="fc-main-box">
-    <div id="fc-close" class="fc-widget_close" onclick="close_window()">
-      </div><iframe id="fc-myFrame" iframe height="580" width="925" style="border: 0;
-                                                                           border-radius:5px 5px 5px 5px; box-shadow:0 0 8px rgba(0, 0, 0, 0.5);" scrolling="no" src=""></iframe></div>
-</div>
-
-<!--END Flipcause Main Integration Code-->
-
-<div style="background:#ccc; border-radius:0px 0px 0px 0px;font-weight:normal; font-family:Arial, Helvetica, sans-serif;border:none;box-shadow:none;left: 50%; margin-left:-72.5px;clear: both;display: block; width:145px;height:45px; line-height:2.8; position:relative; font-size:16px;text-align:center; cursor:pointer;color:#fff;text-decoration: none; z-index:1" onclick="open_window('MjI1Nw==')">Donate Now</div>
-</div>
-
->>>>>>> d3f1484c
 </body>
 </html>