<!-- ecosystem -->
<div class="container-fluid alt-color">
    <br />

    <div class="container">
      <div class="row">
        <div class="col-lg-4 col-md-3 ecosystem"><hr/></div>
        <div class="col-lg-4 col-md-6 ecosystem section-heading">
          <h2 class="lead secondary-heading">
            Ecosystem
          </h2>
        </div>
        <div class="col-lg-4 col-md-3 ecosystem"><hr/></div>
      </div>

      <br />

      <div class="row">
        <ul class="nav nav-tabs nav-justified" id="ecosystem-tab" role="tablist">
          <li class="nav-item">
            <a class="nav-link active" id="viz-tab" data-toggle="tab" href="#tab-viz" role="tab" aria-controls="viz" aria-selected="true">Visualization</a>
          </li>
          <li class="nav-item">
            <a class="nav-link" id="general-tab" data-toggle="tab" href="#tab-general" role="tab" aria-controls="general" aria-selected="false">General Purpose</a>
          </li>
          <li class="nav-item">
            <a class="nav-link" id="ds-tab" data-toggle="tab" href="#tab-ds" role="tab" aria-controls="ds" aria-selected="false">Data Science</a>
          </li>

          <li class="nav-item">
            <a class="nav-link" id="math-tab" data-toggle="tab" href="#tab-math" role="tab" aria-controls="math" aria-selected="false">Machine Learning</a>
          </li>
          <li class="nav-item">
            <a class="nav-link" id="sci-tab" data-toggle="tab" href="#tab-sci" role="tab" aria-controls="sci" aria-selected="false">Scientific Domains</a>
          </li>
          <li class="nav-item">
            <a class="nav-link" id="computing-tab" data-toggle="tab" href="#tab-computing" role="tab" aria-controls="computing" aria-selected="false">Parallel Computing</a>
          </li>
        </ul>
      </div>

      <div class="tab-content" id="ecosystem-tab-content">
        <div class="tab-pane" id="tab-general" role="tabpanel" aria-labelledby="general-tab">
          <h3 class="tab-title">General</h3>
          <img src="images/minesweeper.png" class="pb-2 ecosystem-image" style="width: 400px; height: 280px" />
          <div class="container-fluid">
            <h4>
              Build, Deploy or Embed Your Code
            </h4>
            <p>
              Julia lets you write UIs, statically compile your code, or even deploy it on a webserver. It also has powerful shell-like capabilities for managing other processes. It provides Lisp-like macros and other metaprogramming facilites.
            </p>
            <p>
              It is also friendly with other languages, providing stable interfaces with:
                <a href = "https://docs.julialang.org/en/stable/manual/calling-c-and-fortran-code/">C</a>,
                <a href = "https://github.com/JuliaPy/PyCall.jl">Python</a>,
                <a href = "https://github.com/JuliaInterop/RCall.jl">R</a>,
                <a href = "https://github.com/JuliaInterop/JavaCall.jl">Java</a>,
              and many more.
            </p>
          </div>
        </div>
        <div class="tab-pane" id="tab-computing" role="tabpanel" aria-labelledby="computing-tab">
          <h3 class="tab-title">Computing</h3>
          <div class="row">
            <div class="col-lg-12">
              <img src="images/parallel-prefix.png" class="pb-2 ecosystem-image" style="width: 400px; height: 280px" />
              <div class="container-fluid">
                <h4>
                  Parallel and Heterogeneous Computing
                </h4>
                <p>
                Julia is designed for parallelism, and provides built-in primitives for parallel computing at every level:
                <b><a href = "https://docs.julialang.org/en/stable/stdlib/simd-types/"> vectorization (SIMD)</a></b>,
                <b><a href = "https://docs.julialang.org/en/stable/manual/parallel-computing/#Multi-Threading-(Experimental)-1">multithreading</a></b> and
                <b><a href = "https://docs.julialang.org/en/stable/manual/parallel-computing/">distributed computing</a></b>,
                which <a href = "https://arxiv.org/pdf/1801.10277.pdf">lets it run on supercomputers</a>.
                </p>
                <p>
                Julia's sophisticated compiler can also generate machine code for various hardware accelerators, such as <a href = "https://github.com/JuliaGPU/CUDAnative.jl">GPUs</a> and Xeon Phis. Write generic code that runs all platforms, without worrying about lower level details.
                </p>
              </div>
            </div>
          </div>
        </div>
        <div class="tab-pane" id="tab-math" role="tabpanel" aria-labelledby="math-tab">
          <h3 class="tab-title">Math</h3>
          <div class="row">
            <div class="col-lg-12">
<<<<<<< HEAD
              <img src="images/neural-styles.jpg" class="pb-2 ecosystem-image" style="width: 400px; height: 350px" />
=======
              <img src="images/cartpole.gif" class="ecosystem-image" style="width: 400px;" />
>>>>>>> a7261cfb
              <div class="container">
                <h4>
                  Scalable Machine Learning
                </h4>
                <p>
                  Julia provides powerful tools for deep learning (
                    <a href = "https://github.com/FluxML/Flux.jl">Flux</a> and
                    <a href = "https://github.com/denizyuret/Knet.jl">Knet </a>),
                  <a href = "http://juliaml.github.io"> machine learning </a> and AI. Julia’s mathematical syntax makes it an ideal way to express algorithms just as they are written in papers, build trainable models with
                  <a href = "http://www.juliadiff.org">automatic differentiation</a>,
                  <a href = "https://github.com/JuliaGPU/CuArrays.jl">GPU acceleration</a> and support for terabytes of data.
                </p>
                <p>
                  Julia's rich machine learning ecosystem also provides supervised learning algorithms such as
                  <a href = "https://github.com/JuliaStats/GLM.jl">regression </a>,
                  <a href = "https://github.com/bensadeghi/DecisionTree.jl">decision trees</a>, and unsupervised learning algorithms such as
                  <a href = "https://github.com/JuliaStats/Clustering.jl">clustering</a>. You can also find packages for
                  <a href = "https://github.com/sisl/BayesNets.jl">Bayesian Networks</a> and
                  <a href = "https://github.com/JuliaStats/Klara.jl">Markov Chain Monte Carlo</a>.
                </p>
              </div>
            </div>
          </div>
        </div>
        <div class="tab-pane" id="tab-sci" role="tabpanel" aria-labelledby="sci-tab">
          <h3 class="tab-title">Sci</h3>
          <div class="row">
            <div class="col-lg-12">
              <img src="images/lorenz.gif" class="pb-2 ecosystem-image" style="width: 400px;" />
              <div class="container">
                <h4>
                  Rich Ecosystem for Scientific Computing
                </h4>
                <p>
                  Julia is designed from the ground up to be very good at numerical and scientific computing.
                  This can be seen in the abundance of scientific tooling written in Julia, such as the state-of-the-art
                  differential equations ecosystem
                  <a href = "">(DiffEq)</a>, optimization tools (
                  <a href = "">JuMP</a> and
                  <a href = "">Optim </a>), iterative linear solvers
                  <a href = "">(IterativeSolvers)</a> and many more, that can drive all your simulations.
                  </p>
                  Julia also offers a number of domain-specific ecosystems, such as in biology
                  <a href = "https://github.com/BioJulia"> (BioJulia) </a>, operations research
                  <a href = "https://www.juliaopt.org"> (JuliaOpt) </a></li>, quantum computing
                  <a href = "https://github.com/qojulia/QuantumOptics.jl"> (QuantumOptics) </a>, quantitative economics
                  <a href = "https://github.com/QuantEcon">(QuantEcon)</a>, astronomy
                  <a href = "http://juliaastro.github.io"> (JuliaAstro)</a></li> or ecology
                  <a href = "https://github.com/EcoJulia">(EcoJulia) </a></li>. With a set of highly enthused set of
                  developers and maintainers from various parts of the scientific community, this ecosystem will only continue to get
                  bigger and bigger.
                </p>
              </div>
            </div>
          </div>
        </div>
        <div class="tab-pane" id="tab-ds" role="tabpanel" aria-labelledby="ds-tab">
          <h3 class="tab-title">DS</h3>
          <div class="row">
            <div class="col-lg-12">
              <img src="images/onlinestats.gif" class="pb-2 ecosystem-image" style="width: 400px;" />
              <div class="container">
                <h4>
                  Interact with your Data
                </h4>
                <p>
                  The Julia data ecosystem lets you load multidimensional datasets quickly, perform aggregations, joins and preprocessing operations in parallel, and save them to disk in efficient formats. You can also perform
                  <a href = "https://github.com/joshday/OnlineStats.jl">online computations</a> on streaming data. Whether you're looking for the convenient and familiar
                  <a href = "http://juliadata.github.io/DataFrames.jl/stable/">DataFrames</a>, or a new approach with
                  <a href = "http://juliadb.org">JuliaDB</a>, Julia provides you a rich variety of tools.
                  The
                  <a href = "https://github.com/queryverse/Queryverse.jl">Queryverse package</a> acts
                  a meta package through which you can access these tools with Julian APIs. In addition to working with tabular data, the <a href = "https://github.com/JuliaGraphs">JuliaGraphs</a> packages make it easy to work with combinatorial data.
                </p>
                <p>
                  Julia also integrates with every popular database you've heard of, including
                  <a href = "https://github.com/JuliaDatabases/MySQL.jl">MySQL</a>,
                  <a href = "https://github.com/JuliaDatabases/JDBC.jl">JDBC</a>,
                  <a href = "https://github.com/JuliaDatabases/ODBC.jl">ODBC</a>,
                  <a href = "https://github.com/JuliaParallel/HDFS.jl">HDFS</a> and
                  <a href = "https://github.com/JuliaDatabases/Hive.jl"> Hive </a>.

                </p>
              </div>
            </div>
          </div>
        </div>
        <div class="tab-pane active" id="tab-viz" role="tabpanel" aria-labelledby="viz-tab">
          <h3 class="tab-title">Viz</h3>
          <div class="row">
            <div class="col-lg-12">
              <div class="container">
                <img src="images/waves.gif" class="pb-2 ecosystem-image" style="width: 400px;" />
                <h4>
                  Data visualization and Plotting
                  <!--
                  <button type="button" class="btn btn-outline-primary btn-sm" data-toggle="modal" data-target="#exampleModal">Code</button>
                  -->
                </h4>
                <p>
                  Data visualization has a complicated history. Plotting software makes trade-offs between features and simplicity, speed and beauty, and a static and dynamic interface. Some packages make a display and never change it, while others make updates in real-time.
                </p>
                <p>
                    <a href="https://github.com/JuliaPlots/Plots.jl">Plots.jl</a> is a visualization interface and toolset. It sits above other backends, like GR or PyPlot, connecting commands with implementation. If one backend does not support your desired features or make the right trade-offs, you can just switch to another backend with one command. No need to change your code. No need to learn a new syntax. Plots might be the last plotting package you ever learn.
                </p>
              </div>
            </div>
          </div>

          <!-- Modal -->
          <div class="modal fade" id="exampleModal" tabindex="-1" role="dialog" aria-labelledby="exampleModalLabel" aria-hidden="true">
            <div class="modal-dialog" role="document">
              <div class="modal-content">
                <div class="modal-header">
                  <h5 class="modal-title" id="exampleModalLabel">Lorenz Attractor in Julia</h5>
                  <button type="button" class="close" data-dismiss="modal" aria-label="Close">
                    <span aria-hidden="true">&times;</span>
                  </button>
                </div>
                <div class="modal-body">
                  <pre>
                    <code class="julia">
function fill_twos!(a)
  for i=1:length(a)
    a[i] = 2
  end
end

function fast_strange_twos(n)
  a = Array(randbool() ? Int64 : Float64, n)
  fill_twos!(a)
  return a
end
                    </code>
                  </pre>
                </div>
                <div class="modal-footer">
                  <button type="button" class="btn btn-secondary" data-dismiss="modal">Close</button>
                </div>
              </div>
            </div>
          </div>

        </div>
      </div>

      <br/><br/>

    </div>
  </div>
  <!-- end ecosystem --><|MERGE_RESOLUTION|>--- conflicted
+++ resolved
@@ -87,11 +87,7 @@
           <h3 class="tab-title">Math</h3>
           <div class="row">
             <div class="col-lg-12">
-<<<<<<< HEAD
-              <img src="images/neural-styles.jpg" class="pb-2 ecosystem-image" style="width: 400px; height: 350px" />
-=======
-              <img src="images/cartpole.gif" class="ecosystem-image" style="width: 400px;" />
->>>>>>> a7261cfb
+              <img src="images/cartpole.gif" class="pb-2 ecosystem-image" style="width: 400px; height: 350px" />
               <div class="container">
                 <h4>
                   Scalable Machine Learning
