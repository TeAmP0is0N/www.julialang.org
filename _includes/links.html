--- conflicted
+++ resolved
@@ -7,18 +7,9 @@
       {% if page.url == '/' and item.url == '/' %}
           {% assign class = 'active' %}
       {% endif %}
-<<<<<<< HEAD
       <a href="{{ site.basurl }}{{ item.url }}" class="{{ class }}">{{ item.title }}</a>
   {% endfor %}
   </div>
-=======
-      {% assign prefix = site.baseurl %}
-      {% if item.url contains 'http://' or item.url contains 'https://' %}
-        {% assign prefix = nil %}
-      {% endif %}
-      <li><a href="{{ prefix }}{{ item.url }}" class="{{ class }}">{{ item.title }}</a></li>
-  {% endfor %}
-</ul>
 
 <!--
 
@@ -58,5 +49,4 @@
 
 
 </div>
--->
->>>>>>> d3f1484c
+-->