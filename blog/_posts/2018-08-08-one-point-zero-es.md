---
 layout: post
 title: "Julia 1.0"
 snippet: "Anunciando el release de Julia 1.0"
---

La anticipada liberación de la versión 1.0 de [Julia](https://julialang.org) es la culminación
de casi una década de trabajo de construir un lenguaje para programadores ambiciosos. JuliaCon2018
celebró la ocasión con un evento donde la comunidad oficialmente [lanzó conjuntamente la versión
1.0.0.](https://www.youtube.com/watch?v=1jN5wKvN-Uk#t=3850)

El primer comunicado [público](https://julialang.org/blog/2012/02/why-we-created-julia) de Julia fue hecho con
número de exigencias sobre el lenguaje:

> Queremos un lenguaje que sea de código abierto, con licencia liberal. Queremos la velocidad de C
> con el dinamismo de Ruby. Queremos un lenguaje que sea homoicónico, con macros verdaderos tipo Lisp,
> pero con notación matemática, obvia y familiar como Matlab. Queremos algo usable
> para programación general como Python, tan fácil para estadística como R, tan natural para procesamiento
> de cadenas como Perl, tan potente para álgebra lineal como Matlab, tan bueno uniendo programas juntos como
> un shell. Algo que sea sumamente sencillo de aprender, pero que mantenga a los hackers más serios
> felices. Queremos que sea interactivo y que sea compilado.

Una comunidad vibrante y fructífera ha crecido alrededor de este lenguaje, con gente de
todo el mundo iterativamente refinando y reformulado Julia para cumplir su meta. Más de 700
personas han contribuido a Julia en sí y aún más gente han hecho miles de asombrosos paquetes de código abierto. En resumen, hemos construido un lenguaje que es:

* **Rápido**: Julia fue diseñado desde el principio para tener alto rendimiento. Los programas de Julia
  se compilan a código nativo eficiente para muchas plataformas por medio de LLVM.
* **General**: Usa despacho múltiple como paradigma, facilitando expresar muchos patrones de
  la programación orientada a objetos ó programación funcional. La biblioteca estándar provee
  I/O asíncrono, control de procesos, logging, perfiles, un administrador de paquetes y más.
* **Técnico**: Sobresale en cómputo numérico con una sintaxis excelente para las matemáticas,
  amplio soporte para muchos tipos de datos, y pararelismo incluido por default. Su despacho múltiple
  es un embone natural para definir tipos de datos numéricos y de arreglos.
* **Opcionalmente tipado**: Julia tiene un lenguaje rico para describir tipos de datos, y la declaración
  de tipos puede ser usada para clarificar y solidificar programas.
* **Componible**: Los paquetes de Julia se pueden simultáneamente sin dificultad. Matrices de cantidades
  unitarias, ó datos de columnas tabuladas de divisas y colores -- todo funciona -- y a buena velocidad.

<<<<<<< HEAD
Prueba Julia bajando la [versión 1.0 ahora](https://julialang.org/downloads/). Si estás actualizando
código de Julia 0.6 o versiones anteriores, te recomendamos que primero uses la versión 0.7 como transición. Una vez
que tu código esté libre de advertencias (*warnings*), puedes cambiarlo a 1.0 sin ninguna pérdida de funcionalidad. Los paquetes registrados 
=======
Intenta Julia al bajar la [versión 1.0 ahora](https://julialang.org/downloads/). Si estás actualizando
código de Julia 0.6 o versiones anteriroes, te recomendamos que primero uses 0.7 como transición. Una vez
que tu código esté libre de warnings, puedes cambiarlo a 1.0 pérdida de funcionalidad. Los paquetes registrados
>>>>>>> 630dd609
están aprovechando esta etapa de transición y liberando sus actualizaciones compatibles con 1.0.

La ventaja más importante de Julia 1.0 es, por supuesto, es un compromiso de estabilidad de API:
El código que escribes para Julia 1.0 seguirá funcionando en 1.1, 1.2, etc. El lenguaje está "completo".
Los desarrolladores principales y la comunidad pueden enfocarse en la paquetería, herramientas, y nuevas
funcionalidades construidas sobre una base sólida.

Sin embargo, Julia 1.0 no es solamente sobre estabilidad, también introduce nuevas y poderosas innovaciones del lenguaje.
Algunas de estas novedades desde la versión 0.6 incluyen:

* Un nuevo e incluido [administrador de paquetes](https://docs.julialang.org/en/latest/stdlib/Pkg/)
<<<<<<< HEAD
  trae enormes mejoras de rendimiento y facilita más que nunca la instalación de paquetes y sus 
  dependencias. También soporta ambientes particulares para cada proyecto y registros de estado exactos para
=======
  trae enormes mejoras de rendimiento y facilita más que nunca la instalación de paquetes y sus
  dependencias. También soporta ambientos particulares a cada proyecto y registros de estado exactos para
>>>>>>> 630dd609
  una aplicación para poderla compartir con los demás - y tu futuro yo. Finalmente, el rediseño también introduce
  soporte integrado para paquetes privados y repositorios. Tú puedes instalar y administrar paqueterías
  privadas con las mismas herramientas que el ecosistema de paquetería abierta. La [presentación de
  JuliaCon](https://www.youtube.com/watch?v=GBi__3nF-rM) resume el nuevo diseño y capacidades.

* Julia tiene una nueva [representación canónica para valores faltantes](https://julialang.org/blog/2018/06/missing).
  Poder representar y trabajar con datos faltantes es fundamental para estadísticas y ciencias de datos. En estilo Juliano,
<<<<<<< HEAD
  la nueva solución es general, componible y rápida. Cualquier colección general puede eficientemente
  soportar valores faltantes simplemente al permitir que elementos incluyan el valor predefinido `missing`. 
  El rendimiento de dadas colecciones "tipadas como uniones" hubieran sido demasiado lento en versiones anteriores
  de Julia, pero mejoras en el compilador permiten ahora que en Julia sea comparable a la velocidad de valores faltantes 
  en C ó C++ en otros sistemas, mientras que sigue siendo mucho más general y flexible.
=======
  la nueva solución es general, componible, y rápida. Cualquier colección general puede eficientemente
  soportar valores faltantes simplemente al permitir que elementos incluyan el valor predefinido `missing`.
  El rendimiento de dadas colecciones "tipadas como uniones" hubieran sido demasiado lentas en versiones anteriores
  de Julia, pero mejoras de compiladores permiten ahora que Julia sea comparables a la velocidad de valores faltantes
  en C ó C++ en otros sistemas, mientras que sigue siendo más general y flexible.
>>>>>>> 630dd609

* El tipo `String` ahora puede contener datos arbitrarios. Tu programa no fallará después de horas ó días porque
  un solo byte de Unicode era inválido. Todos los datos de cadenas de caracteres son preservados mientras que se indica cuáles caracteres
  son válidos o inválidos, permitiendo que sus aplicaciones sean conveniente y seguramente usadas en datos reales con todas sus
  inevitables complicaciones.

<<<<<<< HEAD
* "Broadcasting" ya es una ventaja clave con sintaxis conveniente -- y ahora es más poderosa que nunca. En 
  Julia 1.0 es fácil [extender broadcasting a tipos del usuario](https://julialang.org/blog/2018/05/extensible-broadcast-fusion) e implementarlo
=======
* "Broadcasting" ya es una ventaja clave con sintáxis conveniente -- y ahora es más poderosa que nunca. En
  Julia 1.0 es fácil [extender broadcasting a tipos de usuario](https://julialang.org/blog/2018/05/extensible-broadcast-fusion) e implementarlo
>>>>>>> 630dd609
  en cálculos optimizados para GPUs y hardware vectorizado, pavimentando el camino para aún más mejoras en el futuro.

* Las tuplas con nombre son rasgo nuevo que permite representar y accesar datos por nombre y de manera eficiente. Puedes, por ejemplo,
  representar una hilera de datos como `row =
  (name="Julia", version=v"1.0.0", releases=8)` y accesar su columna `version` como
  `row.version` con la misma velocidad que el inconveniente `row[2]`.

* El operador punto ahora puede ser sobrecargado, permitiendo así que tipos usen la sintaxis `obj.propiedad` para
  comportamientos que no sea accesar o fijar campos de structs. Esto es especialmente útil para facilitar
  la interoperabilidad con lenguajes basados en clases como Python y Java. Esto también permite sobrecargar la
  sintaxis para obtener una columna de datos y que empate con la de tuplas nombradas: puedes escribir
  `tabla.versión` para accesar la columna `versión` de una tabla ó `row.versión` accesa el campo
  `versión` de una sola hilera.

* El optimizador de Julia se ha vuelto mucho más listo en demasiadas maneras como para aquí enlistarlas, pero
  algunas de ellas vale la pena mencionar. El optimizador ahora nos permite propagar constantes a través de llamadas
  a funciones, permitiendo mucha mejor eliminación de código muerto y evaluación estática que antes. El compilador
  ahora también es mucho mejor evitando alocaciones de *wrappers* efímeros alrededor de objetos longevos, permitiendo
  a los programadores a usar abstracciones de alto nivel sin costo de rendimiento.

* Los constructores de tipos paramétricos ahora se llaman con la misma sintaxis con la que se declaran. Esto
  elimina una barrera rebuscada pero confusa de sintaxis.

* El protocolo de iteración ha sido completamente rediseñado para facilitar implementar muchos tipos de
  iterables. En vez de —`start`, `next`, `done`—uno ahora define métodos de uno y dos argumentos para la función
<<<<<<< HEAD
  `iterate`. Esto frecuentemente permite que la iteración se defina con un sólo método y un valor por default para 
  el estado inicial. Aunado a lo anterior, es posible implementar iteradores que solo saben si han terminado
=======
  `iterate`. Esto frecuentemente permite que la iteración se defina con un sólo método y un valor por default para
  el estado inicial. Aúnado a lo anterior, es posible implementar iteradores que sólo saben si han terminado
>>>>>>> 630dd609
  una vez que han intentado y fallado en producir un valor -- justo el tipo de iteradores que son ubicuos en I/O,
  producidores/consumidores, etc. Julia puede expresar estos iteradores directa y correctamente.

* Las reglas de alcance han sido simplificadas. Las construcciones que introducen alcances locales ahora lo hacen
  de manera consistente, sin importar los enlaces globales para nombre preexistentes o no. Esto elimina la distinción de
  alcances "duros/suaves" que previamente existía y significa que Julia siempre puede determinar estáticamente si variables son
  locales o globales.

* El lenguaje en sí es significativamente más esbelto, con muchos componentes siendo escindidos a paquetes en la
  "biblioteca estándar" que es liberada con Julia pero que no es parte del lenguaje "base". Si los necesitas, solo
  necesitas importar (sin instalar) pero no estarás coaccionada a hacerlo. En el futuro, esto permitirá que las bibliotecas
  estándar sean versionadas y actualizadas independientemente de Julia, permitiendo que evolucionen y se mejoren más rápido.

* Hemos revisado extensamente todas las APIs de Julia para mejorar la consistencia y usabilidad. Muchos nombres 
  tradicionales rebuscados y patrones ineficientes han sido renombrados o refactorizados para empatar elegantemente con las capacidades de Julia.
  Esto ha promovido cambios para trabajar con colecciones de manera más consistente y coherente, y asegurar que el orden de los argumentos
  sea un estándar consistente a lo largo del lenguaje, y para incorporar los (ahora más rápidos) argumentos "keyword" en las APIs
  apropiadas.

* Un gran número de paquetería externa ha sido específicamente construida alrededor de las ventajas de Julia 1.0, tales como:
    * El ecosistema de procesamiento y manipulación de manejo de datos fue reorganizado alrededor de los valores faltantes.

    * [Cassette.jl](https://github.com/jrevels/Cassette.jl) provee un poderoso mecanismo para inyectar pases de transformación de
    código al compilador de Julia, permitiendo análisis post-hoc y extensión de código existente. Además de la instrumentación para
<<<<<<< HEAD
    programadores como un debugger y un profiler, esto también puede implementar diferenciación automática para tareas de *machine learning*.
    
=======
    programadores como un debugger y un profiler, esto también puede implementar diferenciación automática para tareas de machine learning.

>>>>>>> 630dd609
    * Se ha incrementado enormemente el soporte para arquitecturas heterogéneas y se ha desacoplado aún más del funcionamiento
    interno del compilador. Los Intel KNLs funcionan en Julia. Los GPUs de Nvidia son programados usando [CUDANative.jl](https://github.com/JuliaGPU/CUDAnative.jl)
    y un port para los TPUs de Google está siendo desarrollado.

<<<<<<< HEAD
Éstas son solo algunas de las mejoras. Para una lista completa de los cambios, lee el archivo [0.7 NEWS](https://docs.julialang.org/en/release-0.7/NEWS/). En el post 
=======
Son sólo algunas mejoras. Para una lista completa de los cambios, lee el archivo [0.7 NEWS](https://github.com/JuliaLang/julia/blob/release-0.7/NEWS.md). En el post
>>>>>>> 630dd609
original [“Why We Created Julia” blog
post](https://julialang.org/blog/2012/02/why-we-created-julia) en 2012, escribimos

> No está completo, pero es tiempo de liberar la versión 1.0 del lenguaje que creamos llamado
> [Julia](https://julialang.org).

Tal vez nos adelantamos un poco con la versión 1.0, pero el tiempo finalmente ha llegado y es un release fantástico.
Estamos verdaderamente orgullosos de lo que hemos logrado con los miles de programadores que han contribuido en tantas maneras a este lenguaje
verdaderamente moderno para programación general y numérica.<|MERGE_RESOLUTION|>--- conflicted
+++ resolved
@@ -37,15 +37,9 @@
 * **Componible**: Los paquetes de Julia se pueden simultáneamente sin dificultad. Matrices de cantidades
   unitarias, ó datos de columnas tabuladas de divisas y colores -- todo funciona -- y a buena velocidad.
 
-<<<<<<< HEAD
 Prueba Julia bajando la [versión 1.0 ahora](https://julialang.org/downloads/). Si estás actualizando
 código de Julia 0.6 o versiones anteriores, te recomendamos que primero uses la versión 0.7 como transición. Una vez
 que tu código esté libre de advertencias (*warnings*), puedes cambiarlo a 1.0 sin ninguna pérdida de funcionalidad. Los paquetes registrados 
-=======
-Intenta Julia al bajar la [versión 1.0 ahora](https://julialang.org/downloads/). Si estás actualizando
-código de Julia 0.6 o versiones anteriroes, te recomendamos que primero uses 0.7 como transición. Una vez
-que tu código esté libre de warnings, puedes cambiarlo a 1.0 pérdida de funcionalidad. Los paquetes registrados
->>>>>>> 630dd609
 están aprovechando esta etapa de transición y liberando sus actualizaciones compatibles con 1.0.
 
 La ventaja más importante de Julia 1.0 es, por supuesto, es un compromiso de estabilidad de API:
@@ -57,13 +51,8 @@
 Algunas de estas novedades desde la versión 0.6 incluyen:
 
 * Un nuevo e incluido [administrador de paquetes](https://docs.julialang.org/en/latest/stdlib/Pkg/)
-<<<<<<< HEAD
   trae enormes mejoras de rendimiento y facilita más que nunca la instalación de paquetes y sus 
   dependencias. También soporta ambientes particulares para cada proyecto y registros de estado exactos para
-=======
-  trae enormes mejoras de rendimiento y facilita más que nunca la instalación de paquetes y sus
-  dependencias. También soporta ambientos particulares a cada proyecto y registros de estado exactos para
->>>>>>> 630dd609
   una aplicación para poderla compartir con los demás - y tu futuro yo. Finalmente, el rediseño también introduce
   soporte integrado para paquetes privados y repositorios. Tú puedes instalar y administrar paqueterías
   privadas con las mismas herramientas que el ecosistema de paquetería abierta. La [presentación de
@@ -71,32 +60,19 @@
 
 * Julia tiene una nueva [representación canónica para valores faltantes](https://julialang.org/blog/2018/06/missing).
   Poder representar y trabajar con datos faltantes es fundamental para estadísticas y ciencias de datos. En estilo Juliano,
-<<<<<<< HEAD
   la nueva solución es general, componible y rápida. Cualquier colección general puede eficientemente
   soportar valores faltantes simplemente al permitir que elementos incluyan el valor predefinido `missing`. 
   El rendimiento de dadas colecciones "tipadas como uniones" hubieran sido demasiado lento en versiones anteriores
   de Julia, pero mejoras en el compilador permiten ahora que en Julia sea comparable a la velocidad de valores faltantes 
   en C ó C++ en otros sistemas, mientras que sigue siendo mucho más general y flexible.
-=======
-  la nueva solución es general, componible, y rápida. Cualquier colección general puede eficientemente
-  soportar valores faltantes simplemente al permitir que elementos incluyan el valor predefinido `missing`.
-  El rendimiento de dadas colecciones "tipadas como uniones" hubieran sido demasiado lentas en versiones anteriores
-  de Julia, pero mejoras de compiladores permiten ahora que Julia sea comparables a la velocidad de valores faltantes
-  en C ó C++ en otros sistemas, mientras que sigue siendo más general y flexible.
->>>>>>> 630dd609
 
 * El tipo `String` ahora puede contener datos arbitrarios. Tu programa no fallará después de horas ó días porque
   un solo byte de Unicode era inválido. Todos los datos de cadenas de caracteres son preservados mientras que se indica cuáles caracteres
   son válidos o inválidos, permitiendo que sus aplicaciones sean conveniente y seguramente usadas en datos reales con todas sus
   inevitables complicaciones.
 
-<<<<<<< HEAD
 * "Broadcasting" ya es una ventaja clave con sintaxis conveniente -- y ahora es más poderosa que nunca. En 
   Julia 1.0 es fácil [extender broadcasting a tipos del usuario](https://julialang.org/blog/2018/05/extensible-broadcast-fusion) e implementarlo
-=======
-* "Broadcasting" ya es una ventaja clave con sintáxis conveniente -- y ahora es más poderosa que nunca. En
-  Julia 1.0 es fácil [extender broadcasting a tipos de usuario](https://julialang.org/blog/2018/05/extensible-broadcast-fusion) e implementarlo
->>>>>>> 630dd609
   en cálculos optimizados para GPUs y hardware vectorizado, pavimentando el camino para aún más mejoras en el futuro.
 
 * Las tuplas con nombre son rasgo nuevo que permite representar y accesar datos por nombre y de manera eficiente. Puedes, por ejemplo,
@@ -122,13 +98,8 @@
 
 * El protocolo de iteración ha sido completamente rediseñado para facilitar implementar muchos tipos de
   iterables. En vez de —`start`, `next`, `done`—uno ahora define métodos de uno y dos argumentos para la función
-<<<<<<< HEAD
   `iterate`. Esto frecuentemente permite que la iteración se defina con un sólo método y un valor por default para 
   el estado inicial. Aunado a lo anterior, es posible implementar iteradores que solo saben si han terminado
-=======
-  `iterate`. Esto frecuentemente permite que la iteración se defina con un sólo método y un valor por default para
-  el estado inicial. Aúnado a lo anterior, es posible implementar iteradores que sólo saben si han terminado
->>>>>>> 630dd609
   una vez que han intentado y fallado en producir un valor -- justo el tipo de iteradores que son ubicuos en I/O,
   producidores/consumidores, etc. Julia puede expresar estos iteradores directa y correctamente.
 
@@ -153,22 +124,13 @@
 
     * [Cassette.jl](https://github.com/jrevels/Cassette.jl) provee un poderoso mecanismo para inyectar pases de transformación de
     código al compilador de Julia, permitiendo análisis post-hoc y extensión de código existente. Además de la instrumentación para
-<<<<<<< HEAD
     programadores como un debugger y un profiler, esto también puede implementar diferenciación automática para tareas de *machine learning*.
     
-=======
-    programadores como un debugger y un profiler, esto también puede implementar diferenciación automática para tareas de machine learning.
-
->>>>>>> 630dd609
     * Se ha incrementado enormemente el soporte para arquitecturas heterogéneas y se ha desacoplado aún más del funcionamiento
     interno del compilador. Los Intel KNLs funcionan en Julia. Los GPUs de Nvidia son programados usando [CUDANative.jl](https://github.com/JuliaGPU/CUDAnative.jl)
     y un port para los TPUs de Google está siendo desarrollado.
 
-<<<<<<< HEAD
 Éstas son solo algunas de las mejoras. Para una lista completa de los cambios, lee el archivo [0.7 NEWS](https://docs.julialang.org/en/release-0.7/NEWS/). En el post 
-=======
-Son sólo algunas mejoras. Para una lista completa de los cambios, lee el archivo [0.7 NEWS](https://github.com/JuliaLang/julia/blob/release-0.7/NEWS.md). En el post
->>>>>>> 630dd609
 original [“Why We Created Julia” blog
 post](https://julialang.org/blog/2012/02/why-we-created-julia) en 2012, escribimos
 
